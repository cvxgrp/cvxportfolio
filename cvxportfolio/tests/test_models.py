"""
Copyright 2016 Stephen Boyd, Enzo Busseti, Steven Diamond, BlackRock Inc.

Licensed under the Apache License, Version 2.0 (the "License");
you may not use this file except in compliance with the License.
You may obtain a copy of the License at

    http://www.apache.org/licenses/LICENSE-2.0

Unless required by applicable law or agreed to in writing, software
distributed under the License is distributed on an "AS IS" BASIS,
WITHOUT WARRANTIES OR CONDITIONS OF ANY KIND, either express or implied.
See the License for the specific language governing permissions and
limitations under the License.
"""

import os

import cvxpy as cvx
import numpy as np
import pandas as pd

from .base_test import BaseTest
from ..constraints import (LongOnly, LeverageLimit, LongCash, DollarNeutral,
                           MaxTrade, MaxWeights, MinWeights, FactorMinLimit,
                           FactorMaxLimit, FixedAlpha)
from ..costs import HcostModel, TcostModel
from ..returns import ReturnsForecast, MultipleReturnsForecasts

DIR = os.path.dirname(__file__) + os.path.sep


class TestModels(BaseTest):

    def setUp(self):
        self.sigma = pd.read_csv(DIR+'sigmas.csv',
                                 index_col=0, parse_dates=[0])
        self.returns = pd.read_csv(DIR+'returns.csv',
                                   index_col=0, parse_dates=[0])
        self.volume = pd.read_csv(DIR+'volumes.csv',
                                  index_col=0, parse_dates=[0])
        self.a, self.b, self.s = 0.0005, 1., 0.
        self.universe = self.returns.columns
        self.times = self.returns.index

    def test_alpha(self):
        """Test alpha models.
        """
        # Alpha source
        w = cvx.Variable(len(self.universe))
        source = ReturnsForecast(self.returns)
        t = self.times[1]
        alpha = source.weight_expr(t, w)
        w.value = np.ones(len(self.universe))
        self.assertAlmostEqual(alpha.value, self.returns.loc[t].sum())
        # with delta
        source = ReturnsForecast(self.returns, self.returns/10)
        alpha = source.weight_expr(t, w)
        tmp = np.ones(len(self.universe))
        tmp[0] = -1
        w.value = tmp
        value = self.returns.loc[t].sum() - 2*self.returns.loc[t].values[0]
        value -= self.returns.loc[t].sum()/10
        self.assertAlmostEqual(alpha.value, value)

        # alpha stream
        source1 = ReturnsForecast(self.returns)
        source2 = ReturnsForecast(-self.returns)
        stream = MultipleReturnsForecasts([source1, source2], [1, 1])
        alpha = stream.weight_expr(t, w)
        self.assertEqual(alpha.value, 0)

        stream = MultipleReturnsForecasts([source1, source2], [-1, 1])
        alpha = stream.weight_expr(t, w)
        value = self.returns.loc[t].sum()
        w.value = np.ones(len(self.universe))
        self.assertEqual(alpha.value, -2*value)

        # with exp decay
        w = cvx.Variable(len(self.universe))
        source = ReturnsForecast(self.returns, gamma_decay=2)
        t = self.times[1]
        tau = self.times[3]
        diff = (tau - t).days
        w.value = np.ones(len(self.universe))
        alpha_t = source.weight_expr(t, w)
        alpha_tau = source.weight_expr_ahead(t, tau, w)
        decay = diff**(-2)
        self.assertAlmostEqual(alpha_tau.value, decay*alpha_t.value)

    def test_tcost_value_expr(self):
        """Test the value expression of the tcost.
        """
        n = len(self.universe)
        value = 1e6
        model = TcostModel(half_spread=self.a, nonlin_coeff=0.,
                           sigma=self.sigma, volume=self.volume)
        t = self.times[1]
        z = np.arange(n) - n/2
        z_var = cvx.Variable(n)
        z_var.value = z
        tcost, _ = model.weight_expr(t, None, z_var, value)
        u = pd.Series(index=self.returns.columns, data=z_var.value*value)
        value_expr = model.value_expr(t, None, u)
        self.assertAlmostEqual(tcost.value, value_expr/value)

        model = TcostModel(half_spread=0, nonlin_coeff=self.b,
                           sigma=self.sigma, volume=self.volume, power=2)
        tcost, _ = model.weight_expr(t, None, z_var, value)
        self.b * self.sigma.loc[t] * (value / self.volume.loc[t])
        value_expr = model.value_expr(t, None, u)
        self.assertAlmostEqual(tcost.value, value_expr/value)

        model = TcostModel(half_spread=0, nonlin_coeff=self.b,
                           sigma=self.sigma, volume=self.volume, power=1.5)
        tcost, _ = model.weight_expr(t, None, z_var, value)
        self.b * self.sigma.loc[t] * np.sqrt(value / self.volume.loc[t])
        value_expr = model.value_expr(t, None, u)
        self.assertAlmostEqual(tcost.value, value_expr/value)

        model = TcostModel(half_spread=self.a, nonlin_coeff=self.b,
                           sigma=self.sigma, volume=self.volume)
        tcost, _ = model.weight_expr(t, None, z_var, value)
        value_expr = model.value_expr(t, None, u)
        self.assertAlmostEqual(tcost.value, value_expr/value)

        # with tau
        model = TcostModel(half_spread=self.a, nonlin_coeff=self.b,
                           sigma=self.sigma, volume=self.volume)
        tau = self.times[2]
        tcost, _ = model.weight_expr_ahead(t, tau, None, z_var, value)
        value_expr = model.value_expr(t, None, u)
        self.assertAlmostEqual(tcost.value, value_expr/value)

    def test_tcost(self):
        """Test tcost model.
        """
        n = len(self.universe)
        value = 1e6
        model = TcostModel(half_spread=self.a, nonlin_coeff=0.,
                           sigma=self.sigma, volume=self.volume)
        t = self.times[1]
        z = np.arange(n) - n/2
        z_var = cvx.Variable(n)
        z_var.value = z
        tcost, _ = model.weight_expr(t, None, z_var, value)
        est_tcost_lin = sum(np.abs(z[:-1])*self.a)
        self.assertAlmostEqual(tcost.value, est_tcost_lin)

        model = TcostModel(half_spread=0, nonlin_coeff=self.b,
                           sigma=self.sigma, volume=self.volume, power=2)
        tcost, _ = model.weight_expr(t, None, z_var, value)
        coeff = self.b * self.sigma.loc[t] * \
            (value / self.volume.loc[t])
        est_tcost_nonlin = np.square(z[:-1]).dot(coeff.values)
        self.assertAlmostEqual(tcost.value, est_tcost_nonlin)

        model = TcostModel(half_spread=0, nonlin_coeff=self.b,
                           sigma=self.sigma, volume=self.volume, power=1.5)
        tcost, _ = model.weight_expr(t, None, z_var, value)
        coeff = self.b * self.sigma.loc[t] * \
            np.sqrt(value / self.volume.loc[t])
        est_tcost_nonlin = np.power(np.abs(z[:-1]), 1.5).dot(coeff.values)
        self.assertAlmostEqual(tcost.value, est_tcost_nonlin)

        model = TcostModel(half_spread=self.a, nonlin_coeff=self.b,
                           sigma=self.sigma, volume=self.volume)
        tcost, _ = model.weight_expr(t, None, z_var, value)
        self.assertAlmostEqual(tcost.value, est_tcost_nonlin + est_tcost_lin)

        # with tau
        model = TcostModel(half_spread=self.a, nonlin_coeff=self.b,
                           sigma=self.sigma, volume=self.volume)
        tau = self.times[2]
        tcost, _ = model.weight_expr_ahead(t, tau, None, z_var, value)
        self.assertAlmostEqual(tcost.value, est_tcost_nonlin + est_tcost_lin)

        tau = t + 10*pd.Timedelta('1 days')
        tcost_tau, _ = model.est_period(t, t, tau, None, z_var, value)
        tcost_t, _ = model.weight_expr(t, None, z_var / 10, value)
        tcost_t *= 10
        self.assertAlmostEqual(tcost_tau.value, tcost_t.value)

    def test_hcost(self):
        """Test holding cost model.
        """
        div = self.s/2
        n = len(self.universe)
        wplus = cvx.Variable(n)
        wplus.value = np.arange(n) - n/2
        t = self.times[1]
        model = HcostModel(self.s)
        hcost, _ = model.weight_expr(t, wplus, None, None)
        bcost = sum(wplus[:-1].value*self.s)
        self.assertAlmostEqual(hcost.value, bcost)

        model = HcostModel(self.s*0, div)
        hcost, _ = model.weight_expr(t, wplus, None, None)
        divs = (np.sum(wplus[:-1].value*div))
        self.assertAlmostEqual(-hcost.value, divs)

        model = HcostModel(self.s, div)
        hcost, _ = model.weight_expr(t, wplus, None, None)
        self.assertAlmostEqual(hcost.value, bcost - divs)

    def test_hcost_value_expr(self):
        """Test the value expression of the hcost.
        """
        div = self.s/2
        n = len(self.universe)
        wplus = cvx.Variable(n)
        wplus.value = np.arange(n) - n/2
        t = self.times[1]
        model = HcostModel(self.s)
        hcost, _ = model.weight_expr(t, wplus, None, None)

        value = 1000.
        h_plus = pd.Series(index=self.returns.columns,
                           data=wplus.value*1000)
        value_expr = model.value_expr(t, h_plus, None)

        self.assertAlmostEqual(hcost.value, value_expr/value)

        model = HcostModel(self.s*0, div)
        hcost, _ = model.weight_expr(t, wplus, None, None)
        value_expr = model.value_expr(t, h_plus, None)
        self.assertAlmostEqual(-hcost.value, value_expr/value)

        model = HcostModel(self.s, div)
        hcost, _ = model.weight_expr(t, wplus, None, None)
        value_expr = model.value_expr(t, h_plus, None)
        self.assertAlmostEqual(hcost.value, value_expr/value)

    def test_hold_constrs(self):
        """Test holding constraints.
        """
        n = len(self.universe)
        wplus = cvx.Variable(n)
        t = self.times[1]

        # long only
        model = LongOnly()
        cons = model.weight_expr(t, wplus, None, None)
        wplus.value = np.ones(n)
<<<<<<< HEAD
        assert np.any([c.value() for c in cons])
        wplus.value = -np.ones(n)
        assert not np.any([c.value() for c in cons])
=======
        assert cons.value()
        wplus.value = -np.ones(n)
        assert not cons.value()
>>>>>>> 152188ad

        # long cash
        model = LongCash()
        cons = model.weight_expr(t, wplus, None, None)
        wplus.value = np.ones(n)
<<<<<<< HEAD
        assert np.any([c.value() for c in cons])
        tmp = np.ones(n)
        tmp[-1] = -1
        wplus.value = tmp
        assert not np.any([c.value() for c in cons])
=======
        assert cons.value()
        tmp = np.ones(n)
        tmp[-1] = -1
        wplus.value = tmp
        assert not cons.value()

        # dollar neutral
        model = DollarNeutral()
        cons = model.weight_expr(t, wplus, None, None)
        wplus.value = np.zeros(n)
        assert cons.value()
        wplus.value = np.ones(n)
        assert not cons.value()
>>>>>>> 152188ad

        # leverage limit
        model = LeverageLimit(2)
        cons = model.weight_expr(t, wplus, None, None)
        wplus.value = np.ones(n)/n
<<<<<<< HEAD
        assert np.any([c.value() for c in cons])
=======
        assert cons.value()
>>>>>>> 152188ad
        tmp = np.zeros(n)
        tmp[0] = 4
        tmp[-1] = -3
        wplus.value = tmp
<<<<<<< HEAD
        assert not np.any([c.value() for c in cons])
=======
        assert not cons.value()
>>>>>>> 152188ad
        model = LeverageLimit(7)
        cons = model.weight_expr(t, wplus, None, None)
        tmp = np.zeros(n)
        tmp[0] = 4
        tmp[-1] = -3
        wplus.value = tmp
<<<<<<< HEAD
        assert np.any([c.value() for c in cons])
=======
        assert cons.value()
>>>>>>> 152188ad

        limits = pd.Series(index=self.times, data=2)
        limits.iloc[1] = 7
        model = LeverageLimit(limits)
        cons = model.weight_expr(t, wplus, None, None)
        tmp = np.zeros(n)
        tmp[0] = 4
        tmp[-1] = -3
        wplus.value = tmp
<<<<<<< HEAD
        assert np.any([c.value() for c in cons])
        cons = model.weight_expr(self.times[2], wplus, None, None)
        assert not np.any([c.value() for c in cons])
=======
        assert cons.value()
        cons = model.weight_expr(self.times[2], wplus, None, None)
        assert not cons.value()
>>>>>>> 152188ad

        # Max weights
        model = MaxWeights(2)
        cons = model.weight_expr(t, wplus, None, None)
        wplus.value = np.ones(n) / n
        assert cons.value()
        tmp = np.zeros(n)
        tmp[0] = 4
        tmp[-1] = -3
        wplus.value = tmp
        assert not cons.value()
        model = MaxWeights(7)
        cons = model.weight_expr(t, wplus, None, None)
        tmp = np.zeros(n)
        tmp[0] = 4
        tmp[-1] = -3
        wplus.value = tmp
        assert cons.value()

        limits = pd.Series(index=self.times, data=2)
        limits.iloc[1] = 7
        model = MaxWeights(limits)
        cons = model.weight_expr(t, wplus, None, None)
        tmp = np.zeros(n)
        tmp[0] = 4
        tmp[-1] = -3
        wplus.value = tmp
        assert cons.value()
        cons = model.weight_expr(self.times[2], wplus, None, None)
        assert not cons.value()

        # Min weights
        model = MinWeights(2)
        cons = model.weight_expr(t, wplus, None, None)
        wplus.value = np.ones(n) / n
        assert not cons.value()
        tmp = np.zeros(n)
        tmp[0] = 4
        tmp[-1] = -3
        wplus.value = tmp
        assert not cons.value()
        model = MinWeights(-3)
        cons = model.weight_expr(t, wplus, None, None)
        tmp = np.zeros(n)
        tmp[0] = 4
        tmp[-1] = -3
        wplus.value = tmp
        assert cons.value()

        limits = pd.Series(index=self.times, data=2)
        limits.iloc[1] = -3
        model = MinWeights(limits)
        cons = model.weight_expr(t, wplus, None, None)
        tmp = np.zeros(n)
        tmp[0] = 4
        tmp[-1] = -3
        wplus.value = tmp
        assert cons.value()
        cons = model.weight_expr(self.times[2], wplus, None, None)
        assert not cons.value()

        # Factor Max Limit
        model = FactorMaxLimit(np.ones((n - 1, 2)), [.5, 1])
        cons = model.weight_expr(t, wplus, None, None)
        wplus.value = np.ones(n) / n
        assert not cons.value()
        tmp = np.zeros(n)
        tmp[0] = 4
        tmp[1] = -3
        wplus.value = tmp
        assert not cons.value()
        model = FactorMaxLimit(np.ones((n - 1, 2)), [4, 4])
        cons = model.weight_expr(t, wplus, None, None)
        tmp = np.zeros(n)
        tmp[0] = 4
        tmp[1] = -3
        wplus.value = tmp
        assert cons.value()

        # Factor Min Limit
        model = FactorMinLimit(np.ones((n - 1, 2)), [.5, 1])
        cons = model.weight_expr(t, wplus, None, None)
        wplus.value = np.ones(n) / n
        assert not cons.value()
        tmp = np.zeros(n)
        tmp[0] = 4
        tmp[1] = -3
        wplus.value = tmp
        assert cons.value()
        model = FactorMinLimit(np.ones((n - 1, 2)), [-4, -4])
        cons = model.weight_expr(t, wplus, None, None)
        tmp = np.zeros(n)
        tmp[0] = 4
        tmp[1] = -3
        wplus.value = tmp
        assert cons.value()

        # Fixed Alpha
        model = FixedAlpha(np.ones((n - 1, 1)), 1)
        cons = model.weight_expr(t, wplus, None, None)
        wplus.value = np.ones(n) / n
        assert not cons.value()
        tmp = np.zeros(n)
        tmp[0] = 4
        tmp[1] = -3
        wplus.value = tmp
        assert cons.value()

    def test_trade_constr(self):
        """Test trading constraints.
        """
        n = len(self.universe)
        z = cvx.Variable(n)
        t = self.times[1]

        # avg daily value limits.
        value = 1e6
        model = MaxTrade(self.volume, max_fraction=.1)
        cons = model.weight_expr(t, None, z, value)
        tmp = np.zeros(n)
        tmp[:-1] = self.volume.loc[t].values / value * 0.05
        z.value = tmp
<<<<<<< HEAD
        assert np.any([c.value() for c in cons])
        z.value = -100*z.value  # -100*np.ones(n)
        assert not np.any([c.value() for c in cons])
=======
        assert cons.value()
        z.value = -100*z.value  # -100*np.ones(n)
        assert not cons.value()
>>>>>>> 152188ad
<|MERGE_RESOLUTION|>--- conflicted
+++ resolved
@@ -242,71 +242,45 @@
         model = LongOnly()
         cons = model.weight_expr(t, wplus, None, None)
         wplus.value = np.ones(n)
-<<<<<<< HEAD
-        assert np.any([c.value() for c in cons])
+        assert np.all([c.value() for c in cons])
         wplus.value = -np.ones(n)
         assert not np.any([c.value() for c in cons])
-=======
-        assert cons.value()
-        wplus.value = -np.ones(n)
-        assert not cons.value()
->>>>>>> 152188ad
 
         # long cash
         model = LongCash()
         cons = model.weight_expr(t, wplus, None, None)
         wplus.value = np.ones(n)
-<<<<<<< HEAD
-        assert np.any([c.value() for c in cons])
+        assert np.all([c.value() for c in cons])
         tmp = np.ones(n)
         tmp[-1] = -1
         wplus.value = tmp
         assert not np.any([c.value() for c in cons])
-=======
-        assert cons.value()
-        tmp = np.ones(n)
-        tmp[-1] = -1
-        wplus.value = tmp
-        assert not cons.value()
 
         # dollar neutral
         model = DollarNeutral()
         cons = model.weight_expr(t, wplus, None, None)
         wplus.value = np.zeros(n)
-        assert cons.value()
+        assert np.all([c.value() for c in cons])
         wplus.value = np.ones(n)
-        assert not cons.value()
->>>>>>> 152188ad
+        assert not np.any([c.value() for c in cons])
 
         # leverage limit
         model = LeverageLimit(2)
         cons = model.weight_expr(t, wplus, None, None)
         wplus.value = np.ones(n)/n
-<<<<<<< HEAD
-        assert np.any([c.value() for c in cons])
-=======
-        assert cons.value()
->>>>>>> 152188ad
-        tmp = np.zeros(n)
-        tmp[0] = 4
-        tmp[-1] = -3
-        wplus.value = tmp
-<<<<<<< HEAD
-        assert not np.any([c.value() for c in cons])
-=======
-        assert not cons.value()
->>>>>>> 152188ad
+        assert np.all([c.value() for c in cons])
+        tmp = np.zeros(n)
+        tmp[0] = 4
+        tmp[-1] = -3
+        wplus.value = tmp
+        assert not np.any([c.value() for c in cons])
         model = LeverageLimit(7)
         cons = model.weight_expr(t, wplus, None, None)
         tmp = np.zeros(n)
         tmp[0] = 4
         tmp[-1] = -3
         wplus.value = tmp
-<<<<<<< HEAD
-        assert np.any([c.value() for c in cons])
-=======
-        assert cons.value()
->>>>>>> 152188ad
+        assert np.all([c.value() for c in cons])
 
         limits = pd.Series(index=self.times, data=2)
         limits.iloc[1] = 7
@@ -316,33 +290,27 @@
         tmp[0] = 4
         tmp[-1] = -3
         wplus.value = tmp
-<<<<<<< HEAD
-        assert np.any([c.value() for c in cons])
+        assert np.all([c.value() for c in cons])
         cons = model.weight_expr(self.times[2], wplus, None, None)
         assert not np.any([c.value() for c in cons])
-=======
-        assert cons.value()
-        cons = model.weight_expr(self.times[2], wplus, None, None)
-        assert not cons.value()
->>>>>>> 152188ad
 
         # Max weights
         model = MaxWeights(2)
         cons = model.weight_expr(t, wplus, None, None)
         wplus.value = np.ones(n) / n
-        assert cons.value()
-        tmp = np.zeros(n)
-        tmp[0] = 4
-        tmp[-1] = -3
-        wplus.value = tmp
-        assert not cons.value()
+        assert np.all([c.value() for c in cons])
+        tmp = np.zeros(n)
+        tmp[0] = 4
+        tmp[-1] = -3
+        wplus.value = tmp
+        assert not np.any([c.value() for c in cons])
         model = MaxWeights(7)
         cons = model.weight_expr(t, wplus, None, None)
         tmp = np.zeros(n)
         tmp[0] = 4
         tmp[-1] = -3
         wplus.value = tmp
-        assert cons.value()
+        assert np.all([c.value() for c in cons])
 
         limits = pd.Series(index=self.times, data=2)
         limits.iloc[1] = 7
@@ -352,27 +320,27 @@
         tmp[0] = 4
         tmp[-1] = -3
         wplus.value = tmp
-        assert cons.value()
+        assert np.all([c.value() for c in cons])
         cons = model.weight_expr(self.times[2], wplus, None, None)
-        assert not cons.value()
+        assert not np.any([c.value() for c in cons])
 
         # Min weights
         model = MinWeights(2)
         cons = model.weight_expr(t, wplus, None, None)
         wplus.value = np.ones(n) / n
-        assert not cons.value()
-        tmp = np.zeros(n)
-        tmp[0] = 4
-        tmp[-1] = -3
-        wplus.value = tmp
-        assert not cons.value()
+        assert not np.any([c.value() for c in cons])
+        tmp = np.zeros(n)
+        tmp[0] = 4
+        tmp[-1] = -3
+        wplus.value = tmp
+        assert not np.any([c.value() for c in cons])
         model = MinWeights(-3)
         cons = model.weight_expr(t, wplus, None, None)
         tmp = np.zeros(n)
         tmp[0] = 4
         tmp[-1] = -3
         wplus.value = tmp
-        assert cons.value()
+        assert np.all([c.value() for c in cons])
 
         limits = pd.Series(index=self.times, data=2)
         limits.iloc[1] = -3
@@ -382,56 +350,56 @@
         tmp[0] = 4
         tmp[-1] = -3
         wplus.value = tmp
-        assert cons.value()
+        assert np.all([c.value() for c in cons])
         cons = model.weight_expr(self.times[2], wplus, None, None)
-        assert not cons.value()
+        assert not np.any([c.value() for c in cons])
 
         # Factor Max Limit
         model = FactorMaxLimit(np.ones((n - 1, 2)), [.5, 1])
         cons = model.weight_expr(t, wplus, None, None)
         wplus.value = np.ones(n) / n
-        assert not cons.value()
+        assert not np.any([c.value() for c in cons])
         tmp = np.zeros(n)
         tmp[0] = 4
         tmp[1] = -3
         wplus.value = tmp
-        assert not cons.value()
+        assert not np.any([c.value() for c in cons])
         model = FactorMaxLimit(np.ones((n - 1, 2)), [4, 4])
         cons = model.weight_expr(t, wplus, None, None)
         tmp = np.zeros(n)
         tmp[0] = 4
         tmp[1] = -3
         wplus.value = tmp
-        assert cons.value()
+        assert np.all([c.value() for c in cons])
 
         # Factor Min Limit
         model = FactorMinLimit(np.ones((n - 1, 2)), [.5, 1])
         cons = model.weight_expr(t, wplus, None, None)
         wplus.value = np.ones(n) / n
-        assert not cons.value()
+        assert not np.any([c.value() for c in cons])
         tmp = np.zeros(n)
         tmp[0] = 4
         tmp[1] = -3
         wplus.value = tmp
-        assert cons.value()
+        assert np.all([c.value() for c in cons])
         model = FactorMinLimit(np.ones((n - 1, 2)), [-4, -4])
         cons = model.weight_expr(t, wplus, None, None)
         tmp = np.zeros(n)
         tmp[0] = 4
         tmp[1] = -3
         wplus.value = tmp
-        assert cons.value()
+        assert np.all([c.value() for c in cons])
 
         # Fixed Alpha
         model = FixedAlpha(np.ones((n - 1, 1)), 1)
         cons = model.weight_expr(t, wplus, None, None)
         wplus.value = np.ones(n) / n
-        assert not cons.value()
+        assert not np.any([c.value() for c in cons])
         tmp = np.zeros(n)
         tmp[0] = 4
         tmp[1] = -3
         wplus.value = tmp
-        assert cons.value()
+        assert np.all([c.value() for c in cons])
 
     def test_trade_constr(self):
         """Test trading constraints.
@@ -447,12 +415,6 @@
         tmp = np.zeros(n)
         tmp[:-1] = self.volume.loc[t].values / value * 0.05
         z.value = tmp
-<<<<<<< HEAD
-        assert np.any([c.value() for c in cons])
+        assert np.all([c.value() for c in cons])
         z.value = -100*z.value  # -100*np.ones(n)
-        assert not np.any([c.value() for c in cons])
-=======
-        assert cons.value()
-        z.value = -100*z.value  # -100*np.ones(n)
-        assert not cons.value()
->>>>>>> 152188ad
+        assert not np.any([c.value() for c in cons])