# Copyright (C) 2017-2024 Enzo Busseti
# Copyright (C) 2016 Enzo Busseti, Stephen Boyd, Steven Diamond, BlackRock Inc.
#
# This file is part of Cvxportfolio.
#
# Cvxportfolio is free software: you can redistribute it and/or modify it under
# the terms of the GNU General Public License as published by the Free Software
# Foundation, either version 3 of the License, or (at your option) any later
# version.
#
# Cvxportfolio is distributed in the hope that it will be useful, but WITHOUT
# ANY WARRANTY; without even the implied warranty of MERCHANTABILITY or FITNESS
# FOR A PARTICULAR PURPOSE. See the GNU General Public License for more
# details.
#
# You should have received a copy of the GNU General Public License along with
# Cvxportfolio. If not, see <https://www.gnu.org/licenses/>.
<<<<<<< HEAD
=======
#
## Earlier versions of this module had the following copyright and licensing
## notice, which is subsumed by the above.
##
### Copyright 2016 Enzo Busseti, Stephen Boyd, Steven Diamond, BlackRock Inc.
###
### Licensed under the Apache License, Version 2.0 (the "License");
### you may not use this file except in compliance with the License.
### You may obtain a copy of the License at
###
###    http://www.apache.org/licenses/LICENSE-2.0
###
### Unless required by applicable law or agreed to in writing, software
### distributed under the License is distributed on an "AS IS" BASIS,
### WITHOUT WARRANTIES OR CONDITIONS OF ANY KIND, either express or implied.
### See the License for the specific language governing permissions and
### limitations under the License.

>>>>>>> 2686b26f
"""We make the tests a sub-package so we can ship them."""

import logging
import time
import unittest
from pathlib import Path
from tempfile import TemporaryDirectory

import cvxpy as cp
import numpy as np
import pandas as pd

import cvxportfolio as cvx

logger = logging.getLogger()

class CvxportfolioTest(unittest.TestCase):
    """Base class for Cvxportfolio unit tests."""

    @classmethod
    def setUpClass(cls):
        """Initialize test class."""
        # gets deleted automatically when de-referenced
        # pylint: disable=consider-using-with
        cls._tempdir = TemporaryDirectory()
        cls.datadir = Path(cls._tempdir.name)
        logger.info('using TemporaryDirectory %s', cls.datadir)

        cls.sigma = pd.read_csv(
            Path(__file__).parent / "sigmas.csv",
            index_col=0, parse_dates=[0])
        cls.returns = pd.read_csv(
            Path(__file__).parent /
            "returns.csv", index_col=0, parse_dates=[0])
        cls.volumes = pd.read_csv(
            Path(__file__).parent /
            "volumes.csv", index_col=0, parse_dates=[0])
        cls.prices = pd.DataFrame(
            np.random.uniform(10, 200, size=cls.volumes.shape),
            index=cls.volumes.index, columns=cls.volumes.columns)
        cls.market_data = cvx.UserProvidedMarketData(
            returns=cls.returns, volumes=cls.volumes, prices=cls.prices,
            cash_key='cash',
            min_history=pd.Timedelta('0d'))
        cls.universe = cls.returns.columns
        cls.w_plus = cp.Variable(cls.returns.shape[1])
        cls.w_plus_minus_w_bm = cp.Variable(cls.returns.shape[1])
        cls.z = cp.Variable(cls.returns.shape[1])
        cls.N = cls.returns.shape[1]

        # with this we make sure we don't keep asking YahooFinance and Fred
        # for new data during the test execution
        cls.data_grace_period = pd.Timedelta('10d')

        # working around CVXPY-ECOS deprecation issues
        try:
            import ecos as _  # pylint: disable=import-outside-toplevel
            cls.default_socp_solver = 'ECOS'
        except ImportError: # pragma: no cover
            cls.default_socp_solver = None # lets CVXPY choose

        # not necessary for now, but good to control
        cls.default_qp_solver = 'OSQP'
        cls.timers = {}

    @classmethod
    def tearDownClass(cls):
        """Finalize test class."""
        print('Timing report:')
        print(pd.Series(cls.timers))

    @staticmethod
    def strip_tz_and_hour(market_data):
        """Transform DFs indexes from datetime with tz to date without tz.

        :param market_data: Market data object whose dataframes get modified.
        :type market_data: :class:`cvxportfolio.data.MarketData`
        """
        market_data.returns.index = \
            market_data.returns.index.tz_localize(None).floor("D")
        market_data.volumes.index = \
            market_data.volumes.index.tz_localize(None).floor("D")
        market_data.prices.index = \
            market_data.prices.index.tz_localize(None).floor("D")

    def boilerplate(self, model):
        """Initialize objects, compile cvxpy expression.

        :param model: Model to compile (constraint, objective term, ...).
        :type model: :class:`cvxportfolio.CvxpyEstimator`

        :returns: Compiled Cvxpy object.
        :rtype: Expression, constraint, or list of constraints.
        """
        model.initialize_estimator_recursive(
            universe=self.returns.columns,
            trading_calendar=self.returns.index)
        return model.compile_to_cvxpy(
            w_plus=self.w_plus, z=self.z,
            w_plus_minus_w_bm=self.w_plus_minus_w_bm)

    def setUp(self):
        """Timer for each test."""
        self.start_time = time.time()

    def tearDown(self):
        """Save timer for each test."""
        t = time.time() - self.start_time
        self.timers[str(self.id())] = t

    def _difficult_market_data(self):
        """Market data with difficult universe changes.

        Used for BacktestResult correct handling of IPOs/delistings.
        """
        rets = pd.DataFrame(self.returns.iloc[:, -10:], copy=True)
        volumes = pd.DataFrame(self.volumes.iloc[:, -9:], copy=True)
        prices = pd.DataFrame(self.prices.iloc[:, -9:], copy=True)
        rets.iloc[15:25, 1:3] = np.nan
        rets.iloc[9:17, 3:5] = np.nan
        rets.iloc[8:15, 5:7] = np.nan
        rets.iloc[17:29, 7:8] = np.nan
        # print(rets.iloc[10:20])
        with self.assertLogs(level='WARNING'):
            modified_market_data = cvx.UserProvidedMarketData(
                returns=rets, volumes=volumes, prices=prices,
                cash_key='cash',
                min_history=pd.Timedelta('0d'))
        t_start = rets.index[10]
        t_end = rets.index[20]
        return modified_market_data, t_start, t_end

    def _difficult_simulator_and_policies(self):
        """Get difficult simulator and policies.

        Used for object re-use tests.
        """
        md, t_s, t_e = self._difficult_market_data()
        simulator = cvx.StockMarketSimulator(
            market_data=md, base_location=self.datadir)
        policy1 = cvx.Uniform()
        policy2 = cvx.MultiPeriodOptimization(
            cvx.ReturnsForecast() - .5 * cvx.FullCovariance()
                - cvx.StocksTransactionCost(),
            [cvx.LongOnly(applies_to_cash=True)], planning_horizon=2)
        policy3 = cvx.MultiPeriodOptimization(
            cvx.ReturnsForecast() - .5 * cvx.FullCovariance(),
            [cvx.LongOnly(applies_to_cash=True)],
            planning_horizon=2, solver='OSQP')
            # because OSQP allocates a C struct that can't be pickled
        return simulator, t_s, t_e, (policy1, policy2, policy3)<|MERGE_RESOLUTION|>--- conflicted
+++ resolved
@@ -15,8 +15,6 @@
 #
 # You should have received a copy of the GNU General Public License along with
 # Cvxportfolio. If not, see <https://www.gnu.org/licenses/>.
-<<<<<<< HEAD
-=======
 #
 ## Earlier versions of this module had the following copyright and licensing
 ## notice, which is subsumed by the above.
@@ -34,8 +32,6 @@
 ### WITHOUT WARRANTIES OR CONDITIONS OF ANY KIND, either express or implied.
 ### See the License for the specific language governing permissions and
 ### limitations under the License.
-
->>>>>>> 2686b26f
 """We make the tests a sub-package so we can ship them."""
 
 import logging
